import os

import numpy as np
import torch
from scipy.stats import entropy
import matplotlib.pyplot as plt
<<<<<<< HEAD
import matplotlib.animation as animations
=======
import matplotlib.colors as mcolour
>>>>>>> 360a230d

from librubiks import gpu
from librubiks.cube import Cube
from librubiks.model import Model
from librubiks.utils import NullLogger, Logger

<<<<<<< HEAD
try:
	import networkx
	import imageio
	has_image_tools = True
except ModuleNotFoundError:
	has_image_tools = False
=======
colours = list(mcolour.BASE_COLORS)
tab_colours = list(mcolour.TABLEAU_COLORS)
all_colours = colours[:-1] + tab_colours[:-2]
>>>>>>> 360a230d

class TrainAnalysis:
	"""Performs analysis of the training procedure to understand loss and training behaviour"""
	def __init__(self, evaluations: np.ndarray, games: int, depth: int, extra_evals: int, logger: Logger=NullLogger()):
		"""Initialize containers mostly

		:param np.ndarray evaluations:  array of the evaluations performed on the model. Used for the more intensive analysis
		:param int depth: Rollout depth
		:param extra_evals: If != 0, extra evaluations are added for the first `exta_evals` rollouts

		"""

		self.games = games
		self.depth = depth
<<<<<<< HEAD
		self.depths = np.arange(1, depth)
		self.extra_evals = min(evaluations[-1] if len(evaluations) else 0, extra_evals) #Wont add evals in the future (or if no evals are needed)
		self.evaluations = np.unique( np.append(evaluations, range( self.extra_evals )) )
=======
		self.depths = np.arange(depth)
		extra_evals = min(evaluations[-1] if len(evaluations) else 0, extra_evals) #Wont add evals in the future (or if no evals are needed)
		self.evaluations = np.unique( np.append(evaluations, range( extra_evals )) )
>>>>>>> 360a230d

		self.orig_params = None
		self.params = None

		self.first_states = np.stack((
				Cube.get_solved(),
				*Cube.multi_rotate(Cube.repeat_state(Cube.get_solved(), Cube.action_dim), *Cube.iter_actions())
				))
		self.first_states = Cube.as_oh( self.first_states )
		self.first_state_values = list()

		self.substate_val_stds = list()

		self.avg_value_targets = list()
		self.param_changes = list()
		self.param_total_changes = list()

		self.policy_entropies = list()
		self.rollout_policy = list()

		self.log = logger
		self.log.verbose(f"Analysis of this training was enabled. Extra analysis is done for evaluations and for first {extra_evals} rollouts")

	def rollout(self, net: Model, rollout: int, value_targets: torch.Tensor):
		"""Saves statistics after a rollout has been performed for understanding the loss development

		:param torch.nn.Model net: The current net, used for saving values and policies of first 12 states
		:param rollout int: The rollout number. Used to determine whether it is evaluation time => check targets
		:param torch.Tensor value_targets: Used for visualizing value change
		"""
		# First time
		if self.params is None: self.params = net.get_params()

		# Keeping track of the entropy off on the 12-dimensional log-probability policy-output
		entropies = [entropy(policy, axis=1) for policy in self.rollout_policy]
		#Currently:  Mean over all games in entire rollout. Maybe we want it more fine grained later.
		self.policy_entropies.append(np.mean( [entropy.mean() for entropy in entropies] ))
		self.rollout_policy = list() #reset for next rollout

		if rollout in self.evaluations:
			net.eval()

			# Calculating value targets
			targets = value_targets.cpu().numpy().reshape((-1, self.depth))
			self.avg_value_targets.append(targets.mean(axis=0))

			# Calculating model change
			model_change = torch.sqrt((net.get_params()-self.params)**2).mean().cpu()
			model_total_change = torch.sqrt((net.get_params()-self.orig_params)**2).mean().cpu()
			self.params = net.get_params()
			self.param_changes.append(float(model_change))
			self.param_total_changes.append(model_total_change)

			#In the beginning: Calculate value given to first 12 substates
			if rollout <= self.extra_evals:
				self.first_state_values.append( net(self.first_states, policy=False, value=True).detach().cpu().numpy() )

			net.train()

	def ADI(self, values: torch.Tensor):
		"""Saves statistics after a run of ADI. """
		self.substate_val_stds.append(
			float(values.std(dim=1).mean())
		)


	def plot_substate_distributions(self, loc: str, show=False):
		self.log("Making plot of policy entropy and ADI value stds")

		fig, entropy_ax = plt.subplots(figsize=(19.2, 10.8))
		entropy_ax.set_xlabel(f"Rollout number")

		colour = "red"
		entropy_ax.set_ylabel(f"Rollout mean Shannon entropy", color=colour)
		entropy_ax.plot(self.policy_entropies, linestyle="dashdot", label="Entropy of training policy output for cubes", color=colour)
		entropy_ax.tick_params(axis='y', labelcolor = colour)
		h1, l1 = entropy_ax.get_legend_handles_labels()

		colour = 'blue'
		std_ax = entropy_ax.twinx()
		std_ax.set_ylabel(f"Rollout mean std.", color=colour)
		std_ax.plot(self.substate_val_stds, linestyle="dashdot", color=colour, label="Std. for ADI substates for cubes")
		std_ax.tick_params(axis='y', labelcolor=colour)

		h2, l2 = std_ax.get_legend_handles_labels()

		entropy_ax.legend(h1+h2, l1+l2)

		fig.tight_layout()
		plt.title(f"Analysis of substate distributions over time")
		plt.grid(True)

		path = os.path.join(loc, "substate_dists.png")
		plt.savefig(path)
		if show: plt.show()
		plt.clf()

		self.log(f"Saved substate probability plot to {path}")

<<<<<<< HEAD
	def visualize_first_states(self, loc: str):
		if has_image_tools and self.evaluations:
			self.log("Making visualization of first state values")
			gif_frames = []

			# Build graph structure
			G = networkx.DiGraph()
			edge_labels = {}
			G.add_nodes_from(range(len(self.first_state_values[0])))
			positions = {0: (50, 85)}
			label_positions = {0: (50, 80)}
			# Labels must be
			for i in range(Cube.action_dim):
				x_pos = 100*( i / (Cube.action_dim - 1) )
				positions[i+1] = (x_pos, 5)
				label_positions[i+1] = (x_pos, 12.5)

			for i, (face, pos) in enumerate(Cube.action_space):
				G.add_edge(0, i+1)
				edge_labels[(0, i+1)] =	Cube.action_names[face].lower() if pos else Cube.action_names[face].upper()



			fig = plt.figure(figsize=(10, 7.5))
			for i, values in enumerate(self.first_state_values):

				plt.title(f"Values at rollout:  {self.evaluations[i]}")

				labels = {j: f"{float(val):.2f}" for j, val in enumerate(values)}
				colors = [float(val) for val in values] #Don't ask
				networkx.draw(G, pos=positions, alpha=0.8, node_size=1000, \
						cmap = plt.get_cmap('cool'), node_color=colors, vmin=-1, vmax=1.5)

				networkx.draw_networkx_labels(G, pos=label_positions, labels=labels, font_size = 15)
				networkx.draw_networkx_edge_labels(G, pos=positions, edge_labels=edge_labels,\
						font_size = 22, label_pos=0.25)

				plt.axis('off')
				fig.tight_layout()
				# https://stackoverflow.com/a/57988387, but is there an easier way?
				fig.canvas.draw()
				image_from_plot = np.frombuffer(fig.canvas.tostring_rgb(), dtype=np.uint8)
				image_from_plot = image_from_plot.reshape(fig.canvas.get_width_height()[::-1] + (3,))
				gif_frames.append(image_from_plot)

				plt.clf()

			if len(gif_frames) > 3: gif_frames.extend(gif_frames[-1] for i in range(10)) # Hacky way to pause gif at end
			savepath = os.path.join(loc, "value_development.gif")
			imageio.mimsave(savepath, gif_frames, format='GIF', duration=0.25)
			self.log(f"Saved visualizations of first state values to {savepath}")
		elif not has_image_tools: self.log(f"Visualizaiton of first state values could not be saved: Install imageio and networkx to do this")
=======
	# def visualize_substates(self, loc: str, show=False)
		# TODO: Visualize value of substates (over time?)
		# Plot? Something cool? Graphviz?
		# pass

	def _get_evaluations_for_value(self):
		"""
		Returns a boolean vector of length len(self.evaluations) containing whether or not the curve should be in focus
		"""
		early_rollouts = 5
		late_rollouts = 10
		early_indices = np.arange(early_rollouts) * 3
		late_indices = np.unique(np.linspace(early_indices[-1], len(self.evaluations)-1, late_rollouts+1)[1:].astype(int))
		focus_rollouts = np.zeros(len(self.evaluations), dtype=bool)
		focus_rollouts[early_indices] = True
		focus_rollouts[late_indices] = True
		return focus_rollouts


>>>>>>> 360a230d
	def plot_value_targets(self, loc: str, show=False):
		self.log("Plotting average value targets")
		plt.figure(figsize=(19.2, 10.8))
		focus_rollouts = self._get_evaluations_for_value()
		colours = iter(all_colours)
		filter_by_bools = lambda list_, bools: [x for x, b in zip(list_, bools) if b]
		for target, rollout in zip(filter_by_bools(self.avg_value_targets, ~focus_rollouts), filter_by_bools(self.evaluations, ~focus_rollouts)):
			plt.plot(self.depths, target, "--", color="grey", alpha=.4)
		for target, rollout in zip(filter_by_bools(self.avg_value_targets, focus_rollouts), filter_by_bools(self.evaluations, focus_rollouts)):
			plt.plot(self.depths, target, linewidth=3, color=next(colours), label=f"{rollout} Rollouts")
		plt.legend(loc=1)
		plt.xlim(np.array([-.05, 1.05]) * np.array([0, self.depths[-1]+1]))
		plt.xlabel("Scrambling depth")
		plt.ylabel("Average target value")
		path = os.path.join(loc, "avg_target_values.png")
		plt.grid(True)
		plt.savefig(path)
		if show: plt.show()
		plt.clf()
		self.log(f"Saved value target plot to {path}")

	def plot_net_changes(self, loc: str, show=False):
		self.log("Plotting changes to network parameters")
		plt.figure(figsize=(19.2, 10.8))
		plt.plot(self.evaluations, np.cumsum(self.param_changes), label="Cumulative change in network parameters")
		plt.plot(self.evaluations, self.param_total_changes, linestyle="dashdot", label="Change in parameters since original network")
		plt.legend(loc=2)
		plt.xlabel(f"Rollout number")
		plt.ylabel("Euclidian distance")
		plt.grid(True)
		path = os.path.join(loc, "parameter_changes.png")
		plt.savefig(path)
		if show: plt.show()
		plt.clf()
		self.log(f"Saved network change plot to {path}")
<|MERGE_RESOLUTION|>--- conflicted
+++ resolved
@@ -4,29 +4,23 @@
 import torch
 from scipy.stats import entropy
 import matplotlib.pyplot as plt
-<<<<<<< HEAD
-import matplotlib.animation as animations
-=======
 import matplotlib.colors as mcolour
->>>>>>> 360a230d
 
 from librubiks import gpu
 from librubiks.cube import Cube
 from librubiks.model import Model
 from librubiks.utils import NullLogger, Logger
 
-<<<<<<< HEAD
 try:
 	import networkx
 	import imageio
 	has_image_tools = True
 except ModuleNotFoundError:
 	has_image_tools = False
-=======
+
 colours = list(mcolour.BASE_COLORS)
 tab_colours = list(mcolour.TABLEAU_COLORS)
 all_colours = colours[:-1] + tab_colours[:-2]
->>>>>>> 360a230d
 
 class TrainAnalysis:
 	"""Performs analysis of the training procedure to understand loss and training behaviour"""
@@ -41,15 +35,9 @@
 
 		self.games = games
 		self.depth = depth
-<<<<<<< HEAD
-		self.depths = np.arange(1, depth)
+		self.depths = np.arange(depth)
 		self.extra_evals = min(evaluations[-1] if len(evaluations) else 0, extra_evals) #Wont add evals in the future (or if no evals are needed)
 		self.evaluations = np.unique( np.append(evaluations, range( self.extra_evals )) )
-=======
-		self.depths = np.arange(depth)
-		extra_evals = min(evaluations[-1] if len(evaluations) else 0, extra_evals) #Wont add evals in the future (or if no evals are needed)
-		self.evaluations = np.unique( np.append(evaluations, range( extra_evals )) )
->>>>>>> 360a230d
 
 		self.orig_params = None
 		self.params = None
@@ -149,7 +137,6 @@
 
 		self.log(f"Saved substate probability plot to {path}")
 
-<<<<<<< HEAD
 	def visualize_first_states(self, loc: str):
 		if has_image_tools and self.evaluations:
 			self.log("Making visualization of first state values")
@@ -202,11 +189,6 @@
 			imageio.mimsave(savepath, gif_frames, format='GIF', duration=0.25)
 			self.log(f"Saved visualizations of first state values to {savepath}")
 		elif not has_image_tools: self.log(f"Visualizaiton of first state values could not be saved: Install imageio and networkx to do this")
-=======
-	# def visualize_substates(self, loc: str, show=False)
-		# TODO: Visualize value of substates (over time?)
-		# Plot? Something cool? Graphviz?
-		# pass
 
 	def _get_evaluations_for_value(self):
 		"""
@@ -222,7 +204,6 @@
 		return focus_rollouts
 
 
->>>>>>> 360a230d
 	def plot_value_targets(self, loc: str, show=False):
 		self.log("Plotting average value targets")
 		plt.figure(figsize=(19.2, 10.8))
