--- conflicted
+++ resolved
@@ -77,12 +77,10 @@
 \[
 \pi(\mathbf s_k)_i = \sigma(\mathbf z)_i = \frac{\eul {z_i}}{\sum_{j=0}^{11} \eul{z_j}}
 \]
-<<<<<<< HEAD
-Det neurale netværk er implementeret i \texttt{src/rubiks/model.py}
-=======
 hvor \(\mathbf z=(z_0, ..., z_i, ..., z_{11})\) er output fra politiknetværket.
 
->>>>>>> fa48743c
+Det neurale netværk er implementeret i \texttt{src/rubiks/model.py}
+
 \subsection*{Læring af værdi: Autodidaktisk iteration}
 At opnå et politik/værdi-netværk med gode approksimationer, kræves et eksplorativt læringsparadime hvorigennem netværket opnår nok kendskab til tilstandsrummet \(S\) til at kunne finde generelle strategier. 
 På trods af problemets determinisme og Markov-egenskab er der dog en stor udfordring i udforskningen af disse tilstande.
