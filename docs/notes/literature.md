--- conflicted
+++ resolved
@@ -25,6 +25,8 @@
 
 * Korf, Richard E., "Finding Optimal Solutions to Rubik’s Cube Using Pattern Databases", URL (download): https://www.aaai.org/Papers/AAAI/1997/AAAI97-109.pdf. *Anvender iterative-deepening-A\* til at afsøge tabeller af Rubiks terninger for at finde den korteste vej til en løst tilstand.*
 
+* A Survey of Monte Carlo Tree Search Methods: https://ieeexplore.ieee.org/abstract/document/6145622 *Gennemgang af eksisterende litteratur samt den grundlæggende algoritme*
+
 ### Formidling og forsøg på reproducering
 
 * Max Lapan, "Reinforcement Learning to solve Rubik’s cube (and other complex problems!) "
@@ -42,9 +44,6 @@
 
 * Erik D. Demaine, Martin L. Demaine, Sarah Eisenstat, Anna Lubiw, Andrew Winslow: "Algorithms for Solving Rubik's Cubes" https://arxiv.org/abs/1106.5736  *Baggrundslitteratur for ikke-ML metoder til Rubiks*
 
-<<<<<<< HEAD
-* OpenAI, Ilge Akkaya, Marcin Andrychowicz, et al.: "Solving Rubik's Cube with a Robot Hand": https://arxiv.org/abs/1910.07113 *OpenAI's store publicitetsstunt indeholdt Rubiks-terning og brugte Reinforcement Learning. Den er dog kun overskriftsmæssigt relateret til emnet, da de brugte Kociemba-algoritmen til løsning og RL blev brugt til at bevæge hånden, der løste kuben*
-=======
 ### Ekstralitteratur
  
 * OpenAI, Ilge Akkaya, Marcin Andrychowicz, et al.: "Solving Rubik's Cube with a Robot Hand": https://arxiv.org/abs/1910.07113  *OpenAI's store publicitetsstunt indeholdt Rubiks-terning og brugte Reinforcement Learning. Den er dog kun overskriftsmæssigt relateret til emnet, da de brugte Kociemba-algoritmen til løsning og RL blev brugt til at bevæge hånden, der løste kuben*
@@ -54,16 +53,13 @@
 
 * Xinrui Zhuang, Yuexiang Li, Yifan Hu, Kai Ma, Yujiu Yang, Yefeng Zheng: "Self-supervised Feature Learning for 3D Medical Images by Playing a Rubik's Cube"  https://arxiv.org/abs/1910.02241 *En interessant sidehistorie, som ikke hænger sammen med RL og diskret optimering, men kunne nævnes kort som et eksempel på sjov Rubiks + DL-forbindelse*
 
+* Large-Scale Parallel Monte Carlo Tree Search on GPU: https://ieeexplore.ieee.org/abstract/document/6009083 *Gennemgår en implementering af MCTS på GPU med udgangspunkt i Othello. Resultat: 1 GPU = 100-200 CPU-tråde*
+
 
 ### Guider og forklaringer
 * PyTorch Deep Q learning: https://pytorch.org/tutorials/intermediate/reinforcement_q_learning.html
->>>>>>> 3e4b52a0
 
 * Introduction to A star: https://www.redblobgames.com/pathfinding/a-star/introduction.html
-
-* A Survey of Monte Carlo Tree Search Methods: https://ieeexplore.ieee.org/abstract/document/6145622 *Gennemgang af eksisterende litteratur samt den grundlæggende algoritme*
-
-* Large-Scale Parallel Monte Carlo Tree Search on GPU: https://ieeexplore.ieee.org/abstract/document/6009083 *Gennemgår en implementering af MCTS på GPU med udgangspunkt i Othello. Resultat: 1 GPU = 100-200 CPU-tråde*
 
 
 ## Andre fundne implementationer
