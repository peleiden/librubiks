import sys, os
from shutil import rmtree

from ast import literal_eval

import numpy as np
import torch

from src.rubiks.utils import seedsetter, get_commit, get_timestamp
from src.rubiks.utils.parse import Parser
<<<<<<< HEAD
from src.rubiks.utils import get_timestamp
=======
>>>>>>> 0996492a
from src.rubiks.utils.logger import Logger

from src.rubiks import gpu, get_is2024, with_used_repr
from src.rubiks.model import Model, ModelConfig
from src.rubiks.train import Train

from src.rubiks.solving.evaluation import Evaluator
from src.rubiks.solving.agents import DeepAgent
from src.rubiks.solving.search import PolicySearch

options = {
	'location': {
		'default':  'data/local_train'+get_timestamp(for_file=True),
		'help':	    "Save location for logs and plots",
		'type':	    str,
	},
	'rollouts': {
		'default':  500,
		'help':	    'Number of passes of ADI+parameter update',
		'type':	    int,
	},
	'rollout_games': {
		'default':  100,
		'help':	    'Number of games in ADI in each rollout',
		'type':	    int,
	},
	'rollout_depth': {
		'default':  50,
		'help':	    'Number of scramblings applied to each game in ADI',
		"type":	    int,
	},
	'batch_size': {
		'default':  50,
		'help':	    'Number of training examples to be used in each parameter update',
		'type':	    int
	},
	'alpha_update': {
		'default':  0,
		'help':	    'alpha is set to alpha + alpha_update 100 times during training, though never more than 1. 0 for weighted and 1 for unweighted',
		'type':	    float,
	},
	'lr': {
		'default':  1e-5,
		'help':	    'Learning rate of parameter update',
		'type':	    float,
	},
	'gamma': {
		'default':  1,
		'help':	    'Learning rate reduction parameter. Learning rate is set updated as lr <- gamma * lr 100 times during training',
		'type':	    float,
	},
	'update_interval': {
		'default':	50,
		'help':		'How often alpha and lr are updated. First update is performed when rollout == update_interval. Set to 0 for never',
		'type':		int,
	},
	'optim_fn': {
		'default':  'RMSprop',
		'help':	    'Name of optimization function corresponding to class in torch.optim',
		'type':	    str,
	},
	'evaluation_interval': {
		'default':  100,
		'help':	    'An evaluation is performed every evaluation_interval rollouts. Set to 0 for never',
		'type':	    int,
	},
	'is2024': {
		'default':  True,
		'help':	    'True for 20x24 Rubiks representation and False for 6x8x6',
		'type':	    literal_eval,
		'choices':  [True, False],
	},
	'arch': {
		'default':	'fc',
		'help':		'Network architecture. fc for fully connected, res for fully connected with residual blocks, and conv for convolutional blocks',
		'type':		str,
		'choices':	['fc', 'res', 'conv'],
	},
	'analysis': {
		'default': False,
		'help':	   'If true, analysis of model changes, value and loss behaviour is done in each rollout and ADI pass',
		'type':	    literal_eval,
		'choices':  [True, False],
	},
}



class TrainJob:
	eval_games = 200  # Not given as arguments to __init__, as they should be accessible in runtime_estim
	max_time = 0.01
	is2024: bool

	def __init__(self,
				 name: str,
				 # Set by parser, should correspond to values in `options`  above and defaults can be controlled there
				 location: str,
				 rollouts: int,
				 rollout_games: int,
				 rollout_depth: int,
				 batch_size: int,
				 alpha_update: float,
				 lr: float,
				 gamma: float,
				 update_interval: int,
				 optim_fn: str,
				 evaluation_interval: int,
				 is2024: bool,
				 arch: str,
				 analysis: bool,


				 # Currently not set by argparser/configparser
				 agent = DeepAgent(PolicySearch(None, True)),
				 scrambling_depths: tuple = (8,),

				 verbose: bool = True,
				 ):

		self.name = name
		assert isinstance(self.name, str)

		self.rollouts = rollouts
		assert self.rollouts > 0
		self.rollout_games = rollout_games
		assert self.rollout_games > 0
		self.rollout_depth = rollout_depth
		assert rollout_depth > 0
		self.batch_size = batch_size
		assert 0 < self.batch_size <= self.rollout_games * self.rollout_depth

		self.alpha_update = alpha_update
		assert 0 <= alpha_update <= 1
		self.lr = lr
		assert float(lr) and lr <= 1
		self.gamma = gamma
		assert 0 < gamma <= 1
		self.update_interval = update_interval
		assert isinstance(self.update_interval, int) and 0 <= self.update_interval
		self.optim_fn = getattr(torch.optim, optim_fn)
		assert issubclass(self.optim_fn, torch.optim.Optimizer)

		self.location = location
		self.logger = Logger(f"{self.location}/train.log", name, verbose) #Already creates logger at init to test whether path works
		self.logger.log(f"Initialized {self.name}")

		self.evaluator = Evaluator(n_games=self.eval_games, max_time=self.max_time, scrambling_depths=scrambling_depths, logger=self.logger)
		self.evaluation_interval = evaluation_interval
		assert isinstance(self.evaluation_interval, int) and 0 <= self.evaluation_interval
		self.agent = agent
		assert isinstance(self.agent, DeepAgent)
		self.is2024 = is2024
		self.model_cfg = ModelConfig(architecture=arch, is2024=is2024)

		self.analysis = analysis
		assert isinstance(self.analysis, bool)

		###################
		# Temporary change of residual architecture to check for difference
		if arch == 'res':
			self.model_cfg.part_sizes = [512]
			self.model_cfg.res_size = 1000
			self.model_cfg.res_blocks = 2
			self.model_cfg.shared_sizes = [1000]
		##################
		assert arch in ["fc", "res", "conv"]
		if arch == "conv": assert not self.is2024
		assert isinstance(self.model_cfg, ModelConfig)

	@with_used_repr
	def execute(self):

		# Clears directory to avoid clutter and mixing of experiments
		rmtree(self.location, ignore_errors=True)
		os.makedirs(self.location)

		# Sets representation
		self.logger(f"Starting job:\n{self.name} with {'20x24' if get_is2024() else '6x8x6'} representation\nLocation {self.location}\nCommit: {get_commit()}")

		train = Train(self.rollouts,
					  batch_size			= self.batch_size,
					  rollout_games			= self.rollout_games,
					  rollout_depth			= self.rollout_depth,
					  optim_fn				= self.optim_fn,
					  alpha_update			= self.alpha_update,
					  lr					= self.lr,
					  gamma					= self.gamma,
					  update_interval		= self.update_interval,
					  agent					= self.agent,
					  logger				= self.logger,
					  evaluation_interval	= self.evaluation_interval,
					  evaluator				= self.evaluator,
					  with_analysis			= self.analysis,
				  )
		self.logger(f"Rough upper bound on total evaluation time during training: {len(train.evaluation_rollouts)*self.evaluator.approximate_time()/60:.2f} min")

		net = Model.create(self.model_cfg, self.logger).to(gpu)
		net, min_net = train.train(net)
		net.save(self.location)
		min_net.save(self.location, True)

		train.plot_training(self.location)
		datapath = os.path.join(self.location, "train-data")
		os.mkdir(datapath)

		if self.analysis:
			train.analysis.plot_substate_distributions(self.location)
			train.analysis.plot_value_targets(self.location)
			train.analysis.plot_net_changes(self.location)
			np.save(f"{datapath}/avg_target_values.npy", train.analysis.avg_value_targets)
			np.save(f"{datapath}/policy_entropies.npy", train.analysis.policy_entropies)
			np.save(f"{datapath}/substate_val_stds.npy", train.analysis.substate_val_stds)

		np.save(f"{datapath}/rollouts.npy", train.train_rollouts)
		np.save(f"{datapath}/policy_losses.npy", train.policy_losses)
		np.save(f"{datapath}/value_losses.npy", train.value_losses)
		np.save(f"{datapath}/losses.npy", train.train_losses)
		np.save(f"{datapath}/evaluation_rollouts.npy", train.evaluation_rollouts)
		np.save(f"{datapath}/evaluations.npy", train.eval_rewards)

		return train.train_rollouts, train.train_losses


if __name__ == "__main__":
	description = r"""

___________________________________________________________________
  /_/_/_/\	______ _      ______ _   _______ _____ _   __ _____
 /_/_/_/\/\	| ___ \ |     | ___ \ | | | ___ \_   _| | / //  ___|
/_/_/_/\/\/\| |_/ / |     | |_/ / | | | |_/ / | | | |/ / \ `--.
\_\_\_\/\/\/|    /| |     |    /| | | | ___ \ | | |    \  `--. \
 \_\_\_\/\/	| |\ \| |____ | |\ \| |_| | |_/ /_| |_| |\  \/\__/ /
  \_\_\_\/	\_| \_\_____/ \_| \_|\___/\____/ \___/\_| \_/\____/
__________________________________________________________________

Start one or more Reinforcement Learning training session(s)
on the Rubik's Cube using config or CLI arguments.
"""
	# SET SEED
	seedsetter()

	parser = Parser(options, description=description, name='train')
	jobs = [TrainJob(**settings) for settings in  parser.parse()]
	rmtree(parser.save_location, ignore_errors=True)
	os.mkdir(parser.save_location)
	for job in jobs:
		job.execute()

<|MERGE_RESOLUTION|>--- conflicted
+++ resolved
@@ -8,10 +8,6 @@
 
 from src.rubiks.utils import seedsetter, get_commit, get_timestamp
 from src.rubiks.utils.parse import Parser
-<<<<<<< HEAD
-from src.rubiks.utils import get_timestamp
-=======
->>>>>>> 0996492a
 from src.rubiks.utils.logger import Logger
 
 from src.rubiks import gpu, get_is2024, with_used_repr
