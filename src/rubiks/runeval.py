--- conflicted
+++ resolved
@@ -29,13 +29,8 @@
 		'choices':  ['MCTS', 'PolicySearch','BFS', 'RandomDFS',],
 	},
 	'games': {
-<<<<<<< HEAD
 		'default':  1000,
-		'help':	    'Number of games to play in evaluation for each agent.',
-=======
-		'default':  10000,
 		'help':	    'Number of games to play in evaluation for each depth, for each agent.',
->>>>>>> 686f9e4f
 		'type':	    int,
 	},
 	'max_time': {
