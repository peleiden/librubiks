import os

import matplotlib.pyplot as plt
import numpy as np
import torch

from src.rubiks.cube.cube import Cube
from src.rubiks.post_train.agents import DeepCube
from src.rubiks.post_train.evaluation import Evaluator
from src.rubiks.utils.logger import Logger, NullLogger
from src.rubiks.utils.device import cpu, gpu

class Train:
	
	moves_per_rollout: int
	
	train_losses: np.ndarray
	train_rollouts: np.ndarray
	eval_rollouts = list()
	eval_rewards = list()


<<<<<<< HEAD
	def __init__(self, 
			optim_fn		= torch.optim.RMSprop,
			lr: float		= 1e-5,
			policy_criterion	= torch.nn.CrossEntropyLoss,
			value_criterion		= torch.nn.MSELoss,
			logger: Logger		= NullLogger(),
			eval_scrambling: dict 	= None,
			eval_max_moves: int	= None,
=======
	def __init__(self,
				 device,
				 optim_fn				= torch.optim.RMSprop,
				 lr: float				= 1e-5,
				 policy_criterion		= torch.nn.CrossEntropyLoss,
				 value_criterion		= torch.nn.MSELoss,
				 logger: Logger			= NullLogger(),
				 eval_scrambling: dict 	= None,
				 eval_max_moves: int	= None,
>>>>>>> 2628165e
		):
		
		self.device = device

		self.optim 	= optim_fn
		self.lr		= lr

		self.policy_criterion = policy_criterion(reduction = 'none')
		self.value_criterion  = value_criterion(reduction = 'none')


		self.log = logger
		self.log(f"Created trainer with optimizer: {self.optim}, policy and value criteria: {self.policy_criterion}, {self.value_criterion}. Learning rate: {self.lr}")

		agent = DeepCube(net = None)
		self.evaluator = Evaluator(agent, max_moves = eval_max_moves, scrambling_procedure = eval_scrambling, verbose = False, logger = self.log)

	def train(self,
			net,
	 		rollouts: int,
			batch_size: int			= 50, #Required to be > 1 when training with batchnorm
			rollout_games: int		= 10000,
			rollout_depth: int		= 200,
			evaluation_interval: int	= 2,
			evaluation_length: int		= 20,
#			verbose: bool			= True,
		):
		"""
		Trains `net` for `rollouts` rollouts each consisting of `rollout_games` games and scrambled for `rollout_depth`.
		Every `evaluation_interval` (or never if evaluation_interval = 0), an evaluation is made of the model at the current stage playing `evaluation_length` games according to `self.evaluator`.
		"""
		self.moves_per_rollout = rollout_depth * rollout_games
		batch_size = self.moves_per_rollout if not batch_size else batch_size 
		self.log(f"Beginning training. Optimization is performed in batches of {batch_size}")
		self.log(f"Rollouts: {rollouts}. Each consisting of {rollout_games} games with a depth of {rollout_depth}. Eval_interval: {evaluation_interval}.")

		optimizer = self.optim(net.parameters(), lr=self.lr)
		self.train_rollouts, self.train_losses = np.arange(rollouts), np.empty(rollouts)
		
		for rollout in range(rollouts):
			torch.cuda.empty_cache()

			training_data, policy_targets, value_targets, loss_weights = self.ADI_traindata(net, rollout_games, rollout_depth)
			value_targets, policy_targets, loss_weights = torch.from_numpy(value_targets).to(self.device),\
														  torch.from_numpy(policy_targets).to(self.device),\
														  torch.from_numpy(loss_weights).to(self.device)
			net.train()
			batch_losses = list()
			for batch in self._gen_batches_idcs(self.moves_per_rollout, batch_size):
				optimizer.zero_grad()

				policy_pred, value_pred = net(training_data[batch], policy = True, value = True)
				#Use loss on both policy and value

				losses = self.policy_criterion(policy_pred, policy_targets[batch]) 
				losses += self.value_criterion(value_pred.squeeze(), value_targets[batch])
					
				#Weighteing of losses according to move importance
				loss = ( losses * loss_weights[batch] ).mean()
				loss.backward()
				optimizer.step()
				
				batch_losses.append(float(loss))
			self.train_losses[rollout] = np.mean(batch_losses)
			
			torch.cuda.empty_cache()
			self.log(f"Rollout {rollout} completed with mean loss {self.train_losses[rollout]}.")

			if evaluation_interval and (rollout + 1) % evaluation_interval == 0:
				net.eval()
				self.evaluator.agent.update_net(net)
				eval_results = self.evaluator.eval(evaluation_length)
				eval_reward = (eval_results != 0).mean()  # TODO: This reward should be smarter than simply counting the frequency of completed games within max_moves :think:
				
				self.eval_rollouts.append(rollout)
				self.eval_rewards.append(eval_reward)
		
		return net

	def ADI_traindata(self, net, games: int, sequence_length: int):
		"""
		Implements Autodidactic Iteration as per McAleer, Agostinelli, Shmakov and Baldi, "Solving the Rubik's Cube Without Human Knowledge" section 4.1

		Returns games * sequence_length number of observations divided in four arrays:

		torch.tensor: `states` contains the rubiks state for each data point
		np.arrays: `policy_targets` and `value_targets` contains optimal value and policy targets for each training point
		np.array: `loss_weights` contains the weight for each training point (see weighted samples subsection of McAleer et al paper)
		"""
		with torch.no_grad():
			# TODO Parallize and consider cpu/gpu conversion (probably move net to cpu and parallelize)
			net.eval()

			N_data = games * sequence_length
			states = torch.empty(N_data, 480).to(self.device).float()
			policy_targets, value_targets = np.empty(N_data, dtype=np.int64), np.empty(games * sequence_length, dtype=np.float32)
			loss_weights = np.empty(N_data)

			# Plays a number of games
			for i in range(games):
				scrambled_cubes = Cube.sequence_scrambler(sequence_length)
				states[i*sequence_length:i*sequence_length + sequence_length] = Cube.as_oh(scrambled_cubes).to(self.device)
				
				# For all states in the scrambled game
				for j, scrambled_state in enumerate(scrambled_cubes):

					# Explore 12 substates
					substates = np.empty((Cube.action_dim, *Cube.assembled.shape))
					for k, action in enumerate(Cube.action_space):
						substates[k] = Cube.rotate(scrambled_state, *action)
					rewards = torch.Tensor([1 if Cube.is_assembled(substate) else -1 for substate in substates]).to(self.device)
					substates_oh = Cube.as_oh(substates).to(self.device)

					values = net(substates_oh, policy=False, value=True).squeeze()
					values += rewards				

					policy = values.argmax()

					current_idx = i * sequence_length + j
					policy_targets[current_idx] = policy
					value_targets[current_idx] = values[policy] if not Cube.is_assembled(scrambled_state) else 0  #Max Lapan convergence fix

					loss_weights[current_idx] = 1 / (j+1)  # TODO Is it correct?

		states = states.reshape(N_data, -1)
		return states, policy_targets, value_targets, loss_weights

	def plot_training(self, save_dir: str, title="", show=False):
		"""
		Visualizes training by showing training loss + evaluation reward in same plot
		"""
		fig, loss_ax = plt.subplots(figsize=(19.2, 10.8)) 
		loss_ax.set_xlabel(f"Rollout of {self.moves_per_rollout} moves")

		color = 'red'
		loss_ax.set_ylabel("Cross Entropy + MSE, weighted", color = color)
		loss_ax.plot(self.train_rollouts, self.train_losses, label="Training loss", color = color)
		loss_ax.tick_params(axis='y', labelcolor = color)

		if self.eval_rollouts:
			color = 'blue'
			reward_ax = loss_ax.twinx()
			reward_ax.set_ylabel("Number of games won", color=color)
			reward_ax.plot(self.eval_rollouts, self.eval_rewards, color=color,  label="Evaluation reward")
			reward_ax.tick_params(axis='y', labelcolor=color)


		fig.tight_layout()
		plt.title(title if title else "Training")
		
		os.makedirs(save_dir, exist_ok=True)
		plt.savefig(os.path.join(save_dir, "training.png"))
		
		if show: plt.show()

	@staticmethod
	def _gen_batches_idcs(size: int, bsize: int):
		'''
		Generates indices for batch 
		'''
		nbatches = size // bsize
		idcs = np.arange(size)
		np.random.shuffle(idcs)
		for batch in range(nbatches):
			yield idcs[batch * bsize:(batch + 1) * bsize]


if __name__ == "__main__":
	from src.rubiks.model import Model, ModelConfig
	train_logger = Logger("local_train/training_loop.log", "Training loop")

	modelconfig = ModelConfig(
		batchnorm=False,
	)
	model = Model(modelconfig, logger=train_logger).to(gpu)

	train = Train(gpu, logger=train_logger, lr=1e-5)
	model = train.train(model, 40, batch_size=50, rollout_games=100, rollout_depth=20, evaluation_interval=False)

	train.plot_training("local_train/local_train", show=True)<|MERGE_RESOLUTION|>--- conflicted
+++ resolved
@@ -20,16 +20,6 @@
 	eval_rewards = list()
 
 
-<<<<<<< HEAD
-	def __init__(self, 
-			optim_fn		= torch.optim.RMSprop,
-			lr: float		= 1e-5,
-			policy_criterion	= torch.nn.CrossEntropyLoss,
-			value_criterion		= torch.nn.MSELoss,
-			logger: Logger		= NullLogger(),
-			eval_scrambling: dict 	= None,
-			eval_max_moves: int	= None,
-=======
 	def __init__(self,
 				 device,
 				 optim_fn				= torch.optim.RMSprop,
@@ -39,7 +29,6 @@
 				 logger: Logger			= NullLogger(),
 				 eval_scrambling: dict 	= None,
 				 eval_max_moves: int	= None,
->>>>>>> 2628165e
 		):
 		
 		self.device = device
