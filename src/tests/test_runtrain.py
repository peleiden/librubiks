import os, sys
import subprocess

from src.tests import MainTest


class TestRuntrain(MainTest):
	def test_run(self):
		run_path = os.path.join( os.path.dirname(os.path.dirname(os.path.abspath(__file__))), 'rubiks', 'runtrain.py' )
		location = 'local_tests/train'
		run_settings = {'location': location, 'rollouts': 1, 'rollout_games': 2, 'rollout_depth':2, 'batch_size':2,
<<<<<<< HEAD
				'loss_weighting': 'adaptive', 'lr': 0.1, 'gamma': 0.99, 'optim_fn': 'Adam', 'evaluations': 0, 'is2024': True, 'arch': 'fc'}
=======
				'loss_weighting': 'adaptive', 'lr': 0.1, 'optim_fn': 'Adam', 'evaluations': 0, 'is2024': True, 'arch': 'fc', 'analysis': True}
>>>>>>> 0108589a
		args = [sys.executable, run_path]
		for k,v in run_settings.items(): args.extend([f'--{k}', str(v)])
		subprocess.check_call(args)  # Raises error on problems in call

		#TODO Add all files
		expected_files = ['model.pt', 'train.log',  'config.json',  'model-min.pt', 'training.png', 'substate_dists.png']
		expected_train_data_files = ['rollouts.npy','losses.npy']
		print(os.listdir(location))
		print(os.listdir(os.path.join(location, 'train-data')))
		for fname in expected_files:
			assert fname in os.listdir(location)
		for fname in expected_train_data_files:
			assert fname in os.listdir(os.path.join(location, 'train-data'))



<|MERGE_RESOLUTION|>--- conflicted
+++ resolved
@@ -9,11 +9,7 @@
 		run_path = os.path.join( os.path.dirname(os.path.dirname(os.path.abspath(__file__))), 'rubiks', 'runtrain.py' )
 		location = 'local_tests/train'
 		run_settings = {'location': location, 'rollouts': 1, 'rollout_games': 2, 'rollout_depth':2, 'batch_size':2,
-<<<<<<< HEAD
-				'loss_weighting': 'adaptive', 'lr': 0.1, 'gamma': 0.99, 'optim_fn': 'Adam', 'evaluations': 0, 'is2024': True, 'arch': 'fc'}
-=======
 				'loss_weighting': 'adaptive', 'lr': 0.1, 'optim_fn': 'Adam', 'evaluations': 0, 'is2024': True, 'arch': 'fc', 'analysis': True}
->>>>>>> 0108589a
 		args = [sys.executable, run_path]
 		for k,v in run_settings.items(): args.extend([f'--{k}', str(v)])
 		subprocess.check_call(args)  # Raises error on problems in call
